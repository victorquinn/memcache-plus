--- conflicted
+++ resolved
@@ -405,14 +405,15 @@
 };
 
 /**
-<<<<<<< HEAD
  * items() - Gets items statistics
  * @param {Function} [cb] - The (optional) callback called on completion
  * @returns {Promise}
  */
 Client.prototype.items = function(cb) {
     return this.run('stats items', [], cb);
-=======
+};
+
+/**
  * add() - Add value for the provided key only if it didn't already exist
  *
  * @param {String} key - The key to set
@@ -450,7 +451,6 @@
     }
 
     return this.run('replace', [key, val, ttl], cb);
->>>>>>> a7e22a06
 };
 
 /**
