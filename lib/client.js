--- conflicted
+++ resolved
@@ -405,8 +405,6 @@
 };
 
 /**
-<<<<<<< HEAD
-=======
  * add() - Add value for the provided key only if it didn't already exist
  *
  * @param {String} key - The key to set
@@ -487,7 +485,6 @@
 };
 
 /**
->>>>>>> 8e327181
  * run() - Run this command on the appropriate connection. Will buffer command
  *   if connection(s) are not ready
  *
