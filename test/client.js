require('chai').should();
var _ = require('lodash'),
    chance = require('chance').Chance(),
    expect = require('chai').expect,
    misc = require('../lib/misc'),
    Promise = require('bluebird');

var Client = require('../lib/client');

describe('Client', function() {
    var keys = [];
    // We want a method for generating keys which will store them so we can
    // do cleanup later and not litter memcache with a bunch of garbage data
    var getKey = function(opts) {
        var key;
        if (opts) {
            key = chance.word(opts);
        } else {
            key = chance.guid();
        }
        keys.push(key);
        return key;
    };

    describe('initialization', function() {
        it('with defaults', function() {
            var cache = new Client();
            cache.should.have.property('reconnect');
            cache.reconnect.should.be.a('boolean');
            cache.should.have.property('hosts');
            cache.hosts.should.be.an('array');
        });

        it('initiates connection', function(done) {
            var cache = new Client();
            cache.should.have.property('connections');
            cache.connections.should.be.an('object');
            _.sample(cache.connections).client.on('connect', function() {
                done();
            });
        });

        it('has a disconnect method', function(done) {
            var cache = new Client();
            cache.should.have.property('disconnect');
            cache.disconnect.should.be.a('function');
            _.sample(cache.connections).client.on('connect', function() {
                cache.disconnect()
                     .then(function() {
                         cache.connections.should.be.an('object');
                         _.keys(cache.connections).should.have.length(0);
                     })
                     .then(done);
            });
        });

        it('can disconnect from a specific client with string', function(done) {
            var cache = new Client({ hosts: ['localhost:11211', '127.0.0.1:11211'] });
            cache.should.have.property('disconnect');
            cache.disconnect.should.be.a('function');
            cache.disconnect('127.0.0.1:11211')
                 .then(function() {
                     cache.connections.should.be.an('object');
                     _.keys(cache.connections).should.have.length(1);
                     cache.hosts.should.have.length(1);
                     _.keys(cache.connections)[0].should.equal('localhost:11211');
                     cache.hosts[0].should.equal('localhost:11211');
                 })
                 .then(done);
        });

        it('can disconnect from a specific client with array', function(done) {
            var cache = new Client({ hosts: ['localhost:11211', '127.0.0.1:11211'] });
            cache.should.have.property('disconnect');
            cache.disconnect.should.be.a('function');
            cache.disconnect(['127.0.0.1:11211'])
                 .then(function() {
                     cache.connections.should.be.an('object');
                     _.keys(cache.connections).should.have.length(1);
                     _.keys(cache.connections)[0].should.equal('localhost:11211');
                 })
                 .then(done);
        });

        it('throws an error if attempting to disconnect from a bogus host', function() {
            var cache = new Client({ hosts: ['localhost:11211', '127.0.0.1:11211'] });
            cache.should.have.property('disconnect');
            cache.disconnect.should.be.a('function');
            expect(function() { cache.disconnect(['badserver:11211']); }).to.throw('Cannot disconnect from server unless connected');
        });

        it('has a dictionary of connections', function() {
            var cache = new Client();
            cache.should.have.property('hosts');
            cache.connections.should.be.an('object');
        });

        it('has a hashring of connections', function() {
            var cache = new Client();
            cache.should.have.property('ring');
            cache.ring.should.be.an.instanceof(require('hashring'));
        });

        it('with default port with single connection', function() {
            var cache = new Client('localhost');
            cache.connections['localhost'].should.have.property('port');
            cache.connections['localhost'].port.should.equal('11211');
        });

        it('with default port with multiple connections', function() {
            var cache = new Client(['localhost']);
            cache.connections['localhost'].should.have.property('port');
            cache.connections['localhost'].port.should.equal('11211');
        });

        /**
         * Only comment this out when we have an Elasticache autodiscovery cluster to test against.
         *   Ideally one day this can be mocked, but for now just selectively enabling it
        it('supports autodiscovery', function(done) {
            var cache = new Client({ hosts: ['victor.di6cba.cfg.use1.cache.amazonaws.com'], autodiscover: true });
            var val = chance.word();

            cache.set('test', val)
                .then(function() {
                    return cache.get('test');
                })
                .then(function(v) {
                    val.should.equal(v);
                    done();
                });
        });
        */
    });

    describe('set and get', function() {
        var cache;
        before(function() {
            cache = new Client();
        });

        it('exists', function() {
            cache.should.have.property('set');
        });

        describe('should throw an error if called', function() {
            it('without a key', function() {
                expect(function() { cache.set(); }).to.throw('Cannot set without key!');
            });

            it('with a key that is too long', function() {
                expect(function() { cache.set(chance.string({length: 251}), chance.word()); }).to.throw('less than 250 characters');
            });

            it('with a non-string key', function() {
                expect(function() { cache.set({blah: 'test'}, 'val'); }).to.throw('not string key');
                expect(function() { cache.set([1, 2], 'val'); }).to.throw('not string key');
                expect(function() { cache.set(_.noop, 'val'); }).to.throw('not string key');
            });
        });

        it('should work', function() {
            var key = getKey(), val = chance.word();

            return cache.set(key, val)
                        .then(function() {
                            return cache.get(key);
                        })
                        .then(function(v) {
                            val.should.equal(v);
                        });
        });

        it('works with very large values', function() {
            var key = getKey(), val = chance.word({ length: 1000000 });

            return cache.set(key, val)
                .then(function() {
                    return cache.get(key);
                })
                .then(function(v) {
                    val.should.equal(v);
                });
        });

        describe('compression', function() {
            it('does not throw an error if compression specified', function() {
                var key = getKey(), val = chance.word({ length: 1000 });
                return cache.set(key, val, { compressed: true });
            });

            it('works of its own accord', function() {
                var val = chance.word({ length: 1000 });

                return misc.compress(new Buffer(val))
                    .then(function(v) {
                        return misc.decompress(v);
                    })
                    .then(function(d) {
                        d.toString().should.equal(val);
                    });
            });

            it('get works with compression', function() {
                var key = getKey(), val = chance.word({ length: 1000 });

                return cache.set(key, val, { compressed: true })
                            .then(function() {
                                return cache.get(key, { compressed: true });
                            })
                            .then(function(v) {
                                val.should.equal(v);
                            });
            });

            it('get works with compression without explicit get compressed flag', function() {
                var key = getKey(), val = chance.word({ length: 1000 });

                return cache.set(key, val, { compressed: true })
                            .then(function() {
                                return cache.get(key);
                            })
                            .then(function(v) {
                                val.should.equal(v);
                            });
            });

            it('getMulti works with compression', function() {
                var key1 = getKey(), key2 = getKey(),
                    val1 = chance.word(), val2 = chance.word();

                return Promise.all([cache.set(key1, val1, { compressed: true }), cache.set(key2, val2, { compressed: true })])
                    .then(function() {
                        return cache.getMulti([key1, key2], { compressed: true });
                    })
                    .then(function(vals) {
                        vals.should.be.an('object');
                        vals[key1].should.equal(val1);
                        vals[key2].should.equal(val2);
                    });
            });

            it('get works with a callback', function(done) {
                var key = getKey(), val = chance.word({ length: 1000 });

                return cache.set(key, val, { compressed: true })
                    .then(function() {
                        cache.get(key, { compressed: true }, function(err, v) {
                            val.should.equal(v);
                            done(err);
                        });
                    });
            });

            it('get for key that should be compressed but is not returns null', function() {
                var key = getKey(), val = chance.word({ length: 1000 });

                return cache.set(key, val)
                            .then(function() {
                                return cache.get(key, { compressed: true });
                            })
                            .then(function(v) {
                                expect(v).to.be.null;
                            });
            });
        });

        it('does not throw an error when setting a value number', function() {
            var key = chance.guid(), val = chance.natural();

            expect(function() { cache.set(key, val); }).to.not.throw();
        });

        it('get for val set as number returns number', function() {
            var key = getKey(), val = chance.integer();

            return cache.set(key, val)
                        .then(function() {
                            return cache.get(key);
                        })
                        .then(function(v) {
                            expect(v).to.be.a.number;
                            v.should.equal(val);
                        });
        });

        it('get for val set as floating number returns number', function() {
            var key = getKey(), val = chance.floating();

            return cache.set(key, val)
                        .then(function() {
                            return cache.get(key);
                        })
                        .then(function(v) {
                            expect(v).to.be.a.number;
                            v.should.equal(val);
                        });
        });

        it('get for val set as object returns object', function() {
            var key = getKey(), val = { num: chance.integer() };

            return cache.set(key, val)
                        .then(function() {
                            return cache.get(key);
                        })
                        .then(function(v) {
                            expect(v).to.be.an.object;
                            (v.num).should.equal(val.num);
                        });
        });

        it('get for val set as Buffer returns Buffer', function() {
            var key = getKey(), val = new Buffer('blah blah test');

            return cache.set(key, val)
                        .then(function() {
                            return cache.get(key);
                        })
                        .then(function(v) {
                            expect(v).to.be.an.instanceof(Buffer);
                            (v.toString()).should.equal(val.toString());
                        });
        });

        it('get for val set as null returns null', function() {
            var key = getKey(), val = null;

            return cache.set(key, val)
                        .then(function() {
                            return cache.get(key);
                        })
                        .then(function(v) {
                            expect(v).to.be.null;
                        });
        });

        it('get for val set as array returns array', function() {
            var key = getKey(), val = [ chance.integer(), chance.integer() ];

            return cache.set(key, val)
                        .then(function() {
                            return cache.get(key);
                        })
                        .then(function(v) {
                            expect(v).to.be.an.array;
                            expect(v).to.deep.equal(val);
                        });
        });

        it('throws error with enormous values (over memcache limit)', function() {
            // Limit is 1048577, 1 byte more throws error. We'll go up a few just to be safe
            var key = getKey(), val = chance.word({ length: 1048590 });
            return cache.set(key, val)
                .then(function() {
                    throw new Error('this code should never get hit');
                })
                .catch(function(err) {
                    err.should.be.ok;
                    err.should.be.an.instanceof(Error);
                    err.should.deep.equal(new Error('Value too large to set in memcache'));
                });
        });

        it('works fine with special characters', function() {
            var key = getKey(),
                val = chance.string({ pool: 'ÀÈÌÒÙàèìòÁÉÍÓÚáéíóúÂÊÎÔÛâêîôûÃÑÕãñõÄËÏÖÜŸäëïöüÿæ☃', length: 1000 });

            return cache.set(key, val)
                .then(function() {
                    return cache.get(key);
                })
                .then(function(v) {
                    val.should.equal(v);
                });
        });

        it('works with callbacks as well', function(done) {
            var key = getKey(), val = chance.word();

            cache.set(key, val, function(err) {
                if (err !== null) {
                    done(err);
                }
                cache.get(key, function(err, v) {
                    if (err !== null) {
                        done(err);
                    }
                    val.should.equal(v);
                    done();
                });
            });
        });

        it('multiple should not conflict', function() {
            var key1 = getKey(), key2 = getKey(), key3 = getKey(),
                val1 = chance.word(), val2 = chance.word(), val3 = chance.word();

            var item1 = cache.set(key1, val1)
                    .then(function() {
                        return cache.get(key1);
                    })
                    .then(function(v) {
                        val1.should.equal(v);
                    });

            var item2 = cache.set(key2, val2)
                    .then(function() {
                        return cache.get(key2);
                    })
                    .then(function(v) {
                        val2.should.equal(v);
                    });

            var item3 = cache.set(key3, val3)
                    .then(function() {
                        return cache.get(key3);
                    })
                    .then(function(v) {
                        val3.should.equal(v);
                    });

            return Promise.all([item1, item2, item3]);
        });

        it('many multiple operations should not conflict', function() {
            var key = getKey(), key1 = getKey(), key2 = getKey(), key3 = getKey(),
                val1 = chance.word(), val2 = chance.word(), val3 = chance.word();


            return cache.set(key, val1)
                .then(function() {
                    return Promise.all([
                        cache.delete(key),
                        cache.set(key1, val1),
                        cache.set(key2, val2),
                        cache.set(key3, val3)
                    ]);
                })
                .then(function() {
                    return Promise.all([cache.get(key1), cache.get(key2), cache.get(key3)]);
                })
                .then(function(v) {
                    v[0].should.equal(val1);
                    v[1].should.equal(val2);
                    v[2].should.equal(val3);

                    return Promise.all([
                        cache.get(key1),
                        cache.deleteMulti([key1, key3])
                    ]);
                })
                .then(function(v) {
                    v[0].should.equal(val1);
                });
        });

        describe('get to key that does not exist returns null', function() {
            it('with Promise', function() {
                return cache.get(chance.guid())
                    .then(function(v) {
                        expect(v).to.be.null;
                    });
            });

            it('with Callback', function(done) {
                cache.get(chance.word(), function(err, response) {
                    expect(response).to.be.null;
                    done(err);
                });
            });
        });

        describe('getMulti', function() {
            it('exists', function() {
                cache.should.have.property('getMulti');
            });

            it('works', function() {
                var key1 = getKey(), key2 = getKey(),
                    val1 = chance.word(), val2 = chance.word();

                return Promise.all([cache.set(key1, val1), cache.set(key2, val2)])
                    .then(function() {
                        return cache.getMulti([key1, key2]);
                    })
                    .then(function(vals) {
                        vals.should.be.an('object');
                        vals[key1].should.equal(val1);
                        vals[key2].should.equal(val2);
                    });
            });

            it('get with array of keys delegates to getMulti', function() {
                var key1 = getKey(), key2 = getKey(),
                    val1 = chance.word(), val2 = chance.word();

                return Promise.all([cache.set(key1, val1), cache.set(key2, val2)])
                    .then(function() {
                        return cache.get([key1, key2]);
                    })
                    .then(function(vals) {
                        vals.should.be.an('object');
                        vals[key1].should.equal(val1);
                        vals[key2].should.equal(val2);
                    });
            });

            it('works if some values not found', function() {
                var key1 = getKey(), key2 = getKey(),
                    val = chance.word();

                return cache.set(key1, val)
                    .then(function() {
                        return cache.getMulti([key1, key2]);
                    })
                    .then(function(vals) {
                        vals.should.be.an('object');
                        vals[key1].should.equal(val);
                        expect(vals[key2]).to.equal(null);
                    });
            });

            it('works if all values not found', function() {
                var key = getKey(), key2 = getKey(), key3 = getKey(),
                    val = chance.word();

                return cache.set(key, val)
                    .then(function() {
                        return cache.getMulti([key2, key3]);
                    })
                    .then(function(vals) {
                        vals.should.be.an('object');
                        _.size(vals).should.equal(2);
                        expect(vals[key2]).to.equal(null);
                        expect(vals[key3]).to.equal(null);
                    });
            });

            it('works if all values not found with callback', function(done) {
                var key = getKey(), key2 = getKey(), key3 = getKey(),
                    val = chance.word();

                cache.set(key, val)
                    .then(function() {
                        cache.getMulti([key2, key3], function(err, vals) {
                            vals.should.be.an('object');
                            _.size(vals).should.equal(2);
                            expect(vals[key2]).to.equal(null);
                            expect(vals[key3]).to.equal(null);
                            done(err);
                        });
                    });
            });
        });

        describe('works with expiration', function() {
            it('expires', function() {
                var key = getKey(), val = chance.word();

                return cache.set(key, val, 1)
                    .then(function() {
                        return cache.get(key);
                    })
                    .then(function(v) {
                        val.should.equal(v);
                    })
                    .delay(1001)
                    .then(function() {
                        return cache.get(key);
                    })
                    .then(function(v) {
                        expect(v).to.be.null;
                    });
            });
        });
    });
    // @todo should have cleanup jobs to delete keys we set in memcache
    describe('delete', function() {
        var cache;
        before(function() {
            cache = new Client();
        });

        it('exists', function() {
            cache.should.have.property('delete');
            cache.delete.should.be.a('function');
        });

        it('works', function() {
            var key = getKey();

            return cache.set(key, 'myvalue')
                .then(function() {
                    return cache.delete(key);
                })
                .then(function() {
                    return cache.get(key);
                })
                .then(function(v) {
                    expect(v).to.be.null;
                });
        });

        it('does not blow up if deleting key that does not exist', function() {
            var key = chance.guid();

            return cache.delete(key);
        });
    });

    describe('deleteMulti', function() {
        var cache;
        before(function() {
            cache = new Client();
        });

        it('exists', function() {
            cache.should.have.property('deleteMulti');
            cache.deleteMulti.should.be.a('function');
        });

        it('works', function() {
            var key1 = getKey(), key2 = getKey();

            return Promise.all([cache.set(key1, 'myvalue'), cache.set(key2, 'myvalue')])
                .then(function() {
                    return cache.deleteMulti([key1, key2]);
                })
                .then(function(d) {
                    d.should.be.an.object;
                    _.values(d).indexOf(null).should.equal(-1);
                    _.every(d).should.be.true;
                    return Promise.all([cache.get(key1), cache.get(key2)]);
                })
                .spread(function(v1, v2) {
                    expect(v1).to.be.null;
                    expect(v2).to.be.null;
                    return;
                });
        });
    });

    // @todo these are placeholders for now until I can figure out a good way
    // to adequeately test these.
    describe('Client buffer', function() {
        it('works');
        it('can be flushed');
    });

    describe('Connection buffer', function() {
        it('works');
        it('can be flushed');
    });

    describe('Helpers', function() {
        describe('splitHost()', function() {
            it('exists', function() {
                var client = new Client();
                client.should.have.property('splitHost');
            });

            it('works with no port', function() {
                var client = new Client();
                var hostName = chance.word();

                var host = client.splitHost(hostName);
                host.should.have.property('host');
                host.should.have.property('port');
                host.host.should.equal(hostName);
                host.port.should.equal('11211');
            });

            it('works with just a port', function() {
                var client = new Client();
                var port = chance.natural({ max: 65536 }).toString();

                var host = client.splitHost(':' + port);
                host.should.have.property('host');
                host.should.have.property('port');
                host.host.should.equal('localhost');
                host.port.should.equal(port);
            });

            it('works with both a host and port', function() {
                var client = new Client();
                var hostName = chance.word();
                var port = chance.natural({ max: 65536 }).toString();

                var host = client.splitHost(hostName + ':' + port);
                host.should.have.property('host');
                host.should.have.property('port');
                host.host.should.equal(hostName);
                host.port.should.equal(port);
            });
        });
    });

    describe('Options', function() {
        it('can be disabled', function() {
            var client = new Client({ disabled: true });
            var key = getKey(), val = chance.word();

            return client.set(key, val)
                .then(function() {
                    return client.get(key);
                })
                .then(function(v) {
                    expect(v).to.be.null;
                });
        });
    });

    describe('incr', function() {
        var cache;
        before(function() {
            cache = new Client();
        });

        it('exists', function() {
            cache.should.have.property('incr');
        });

        describe('should throw an error if called', function() {
            it('without a key', function() {
                expect(function() { cache.incr(); }).to.throw('Cannot incr without key!');
            });

            it('with a key that is too long', function() {
                expect(function() { cache.incr(chance.string({length: 251})); }).to.throw('less than 250 characters');
            });

            it('with a non-string key', function() {
                expect(function() { cache.incr({blah: 'test'}); }).to.throw('not string key');
                expect(function() { cache.incr([1, 2]); }).to.throw('not string key');
                expect(function() { cache.incr(_.noop); }).to.throw('not string key');
            });

            it('with a val that is not a number', function() {
                expect(function() { cache.incr(chance.string(), chance.word()); }).to.throw('AssertionError: Cannot incr in memcache with a non number value');
            });
        });

        describe('should work', function() {
            it('without an increment value', function() {
                var key = getKey(), val = chance.natural();

                return cache.set(key, val)
                            .then(function() {
                                return cache.incr(key);
                            })
                            .then(function(v) {
                                v.should.equal(val + 1);
                            });
            });

            it('with an increment value', function() {
                var key = getKey(), val = chance.natural({ max: 20000000}), incr = chance.natural({ max: 1000 });
                return cache.set(key, val)
                            .then(function() {
                                return cache.incr(key, incr);
                            })
                            .then(function(v) {
                                v.should.equal(val + incr);
                            });
            });
        });
    });

    describe('decr', function() {
        var cache;
        before(function() {
            cache = new Client();
        });

        it('exists', function() {
            cache.should.have.property('decr');
        });

        describe('should throw an error if called', function() {
            it('without a key', function() {
                expect(function() { cache.decr(); }).to.throw('Cannot decr without key!');
            });

            it('with a key that is too long', function() {
                expect(function() { cache.decr(chance.string({length: 251})); }).to.throw('less than 250 characters');
            });

            it('with a non-string key', function() {
                expect(function() { cache.decr({blah: 'test'}); }).to.throw('not string key');
                expect(function() { cache.decr([1, 2]); }).to.throw('not string key');
                expect(function() { cache.decr(_.noop); }).to.throw('not string key');
            });

            it('with a val that is not a number', function() {
                expect(function() { cache.decr(chance.string(), chance.word()); }).to.throw('AssertionError: Cannot decr in memcache with a non number value');
            });
        });

        describe('should work', function() {
            it('without a decrement value', function() {
                var key = getKey(), val = chance.natural();

                return cache.set(key, val)
                            .then(function() {
                                return cache.decr(key);
                            })
                            .then(function(v) {
                                v.should.equal(val - 1);
                            });
            });

            it('with a decrement value', function() {
                var key = getKey(), val = chance.natural({ max: 20000000}), decr = chance.natural({ max: 1000 });
                return cache.set(key, val)
                            .then(function() {
                                return cache.decr(key, decr);
                            })
                            .then(function(v) {
                                v.should.equal(val - decr);
                            });
            });
        });
    });

    describe('flush', function() {
        var cache;
        before(function() {
            cache = new Client();
        });

        it('exists', function() {
            cache.should.have.property('flush');
        });

        describe('should work', function() {
            it('removes all data', function () {
                var key = getKey(), val = chance.natural();

<<<<<<< HEAD
                cache.set(key, val)
                  .then(function() {
                      return cache.get(key);
                  })
                  .then(function(v) {
                      expect(v).to.equal(val);
                      return cache.flush();
                  })
                  .then(function () {
                      return cache.get(key);
                  })
                  .then(function (v) {
                      expect(v).to.equal(null);
                  });
=======
                return cache.set(key, val)
                     .then(function() {
                         return cache.get(key);
                     })
                     .then(function(v) {
                         expect(v).to.equal(val);
                         return cache.flush();
                     })
                     .then(function () {
                         return cache.get(key);
                     })
                     .then(function (v) {
                         expect(v).to.equal(null);
                     });
>>>>>>> a7e22a06
            });

            it('removes all data after a specified seconds', function () {
                var key = getKey(), val = chance.natural();

<<<<<<< HEAD
                cache.set(key, val)
                  .then(function() {
                      return cache.get(key);
                  })
                  .then(function(v) {
                      expect(v).to.equal(val);
                      return cache.flush(1);
                  })
                  .then(function () {
                      return cache.get(key);
                  })
                  .then(function (v) {
                      expect(v).to.equal(v);

                      // the testing framework usually takes longer than a second to run/execute
                      // so not using any timeouts here (tried, didn't work very well)
                      return cache.get(key);
                  })
                  .then(function (v) {
                      expect(v).to.equal(null);
                  });
            });
        });
    });

    describe('items', function () {
=======
                return cache.set(key, val)
                     .then(function() {
                         return cache.get(key);
                     })
                     .then(function(v) {
                         expect(v).to.equal(val);
                         return cache.flush(1);
                     })
                     .then(function () {
                         return cache.get(key);
                     })
                     .then(function (v) {
                         expect(v).to.equal(v);
                     })
                     .delay(1001)
                     .then(function() {
                         return cache.get(key);
                     })
                     .then(function (v) {
                         expect(v).to.equal(null);
                     });
            });
        });
    });

    describe('add', function() {
>>>>>>> a7e22a06
        var cache;
        before(function() {
            cache = new Client();
        });

        it('exists', function() {
<<<<<<< HEAD
            cache.should.have.property('items');
        });

        describe('should work', function() {
            it('gets slab stats', function () {
                cache.set('test', 'test')
                  .then(function() {
                      return cache.items();
                  }).then(function (items) {
                    expect(items.length).to.be.above(0);
                    expect(items[0].slab_id).to.exist;
                    expect(items[0].server).to.exist;
                    expect(items[0].data.number).to.exist;
                    expect(items[0].data.age).to.exist;
                });
            });

            it('returns empty stats', function () {
                cache.flush().then(function () {
                    return cache.items();
                }).then(function (items) {
                    expect(items.length).to.equal(0);
                });
=======
            cache.should.have.property('add');
        });

        describe('should throw an error if called', function() {
            it('without a key', function() {
                expect(function() { cache.add(); }).to.throw('Cannot add without key!');
            });

            it('with a key that is too long', function() {
                expect(function() { cache.add(chance.string({length: 251})); }).to.throw('less than 250 characters');
            });

            it('with a non-string key', function() {
                expect(function() { cache.add({blah: 'test'}); }).to.throw('not string key');
                expect(function() { cache.add([1, 2]); }).to.throw('not string key');
                expect(function() { cache.add(_.noop); }).to.throw('not string key');
            });
        });

        describe('should work', function() {
            it('with a brand new key', function() {
                var key = getKey(), val = chance.natural();

                return cache.add(key, val)
                            .then(function() {
                                return cache.get(key);
                            })
                            .then(function(v) {
                                v.should.equal(val);
                            });
            });

            it('should behave properly when add over existing key', function() {
                var key = getKey(), val = chance.natural();

                return cache.add(key, val)
                            .then(function() {
                                return cache.add(key, val);
                            })
                            .catch(function(err) {
                                expect(err.toString()).to.contain('it already exists');
                            });
            });
        });
    });

    describe('replace', function() {
        var cache;
        before(function() {
            cache = new Client();
        });

        it('exists', function() {
            cache.should.have.property('replace');
        });

        describe('should throw an error if called', function() {
            it('without a key', function() {
                expect(function() { cache.replace(); }).to.throw('Cannot replace without key!');
            });

            it('with a key that is too long', function() {
                expect(function() { cache.replace(chance.string({length: 251})); }).to.throw('less than 250 characters');
            });

            it('with a non-string key', function() {
                expect(function() { cache.replace({blah: 'test'}); }).to.throw('not string key');
                expect(function() { cache.replace([1, 2]); }).to.throw('not string key');
                expect(function() { cache.replace(_.noop); }).to.throw('not string key');
            });
        });

        describe('should work', function() {
            it('as normal', function() {
                var key = getKey(), val = chance.natural(), val2 = chance.natural();

                return cache.set(key, val)
                            .then(function() {
                                return cache.replace(key, val2);
                            })
                            .then(function() {
                                return cache.get(key);
                            })
                            .then(function(v) {
                                v.should.equal(val2);
                            });
            });

            it('should behave properly when replace over non-existent key', function() {
                var key = getKey(), val = chance.natural();

                return cache.replace(key, val)
                            .catch(function(err) {
                                expect(err.toString()).to.contain('does not exist');
                            });
>>>>>>> a7e22a06
            });
        });
    });

    after(function() {
        var cache = new Client();

        // Clean up all of the keys we created
        return cache.deleteMulti(keys);
    });

});<|MERGE_RESOLUTION|>--- conflicted
+++ resolved
@@ -836,22 +836,6 @@
             it('removes all data', function () {
                 var key = getKey(), val = chance.natural();
 
-<<<<<<< HEAD
-                cache.set(key, val)
-                  .then(function() {
-                      return cache.get(key);
-                  })
-                  .then(function(v) {
-                      expect(v).to.equal(val);
-                      return cache.flush();
-                  })
-                  .then(function () {
-                      return cache.get(key);
-                  })
-                  .then(function (v) {
-                      expect(v).to.equal(null);
-                  });
-=======
                 return cache.set(key, val)
                      .then(function() {
                          return cache.get(key);
@@ -866,40 +850,11 @@
                      .then(function (v) {
                          expect(v).to.equal(null);
                      });
->>>>>>> a7e22a06
             });
 
             it('removes all data after a specified seconds', function () {
                 var key = getKey(), val = chance.natural();
 
-<<<<<<< HEAD
-                cache.set(key, val)
-                  .then(function() {
-                      return cache.get(key);
-                  })
-                  .then(function(v) {
-                      expect(v).to.equal(val);
-                      return cache.flush(1);
-                  })
-                  .then(function () {
-                      return cache.get(key);
-                  })
-                  .then(function (v) {
-                      expect(v).to.equal(v);
-
-                      // the testing framework usually takes longer than a second to run/execute
-                      // so not using any timeouts here (tried, didn't work very well)
-                      return cache.get(key);
-                  })
-                  .then(function (v) {
-                      expect(v).to.equal(null);
-                  });
-            });
-        });
-    });
-
-    describe('items', function () {
-=======
                 return cache.set(key, val)
                      .then(function() {
                          return cache.get(key);
@@ -926,14 +881,118 @@
     });
 
     describe('add', function() {
->>>>>>> a7e22a06
         var cache;
         before(function() {
             cache = new Client();
         });
 
         it('exists', function() {
-<<<<<<< HEAD
+            cache.should.have.property('add');
+        });
+
+        describe('should throw an error if called', function() {
+            it('without a key', function() {
+                expect(function() { cache.add(); }).to.throw('Cannot add without key!');
+            });
+
+            it('with a key that is too long', function() {
+                expect(function() { cache.add(chance.string({length: 251})); }).to.throw('less than 250 characters');
+            });
+
+            it('with a non-string key', function() {
+                expect(function() { cache.add({blah: 'test'}); }).to.throw('not string key');
+                expect(function() { cache.add([1, 2]); }).to.throw('not string key');
+                expect(function() { cache.add(_.noop); }).to.throw('not string key');
+            });
+        });
+
+        describe('should work', function() {
+            it('with a brand new key', function() {
+                var key = getKey(), val = chance.natural();
+
+                return cache.add(key, val)
+                            .then(function() {
+                                return cache.get(key);
+                            })
+                            .then(function(v) {
+                                v.should.equal(val);
+                            });
+            });
+
+            it('should behave properly when add over existing key', function() {
+                var key = getKey(), val = chance.natural();
+
+                return cache.add(key, val)
+                            .then(function() {
+                                return cache.add(key, val);
+                            })
+                            .catch(function(err) {
+                                expect(err.toString()).to.contain('it already exists');
+                            });
+            });
+        });
+    });
+
+    describe('replace', function() {
+        var cache;
+        before(function() {
+            cache = new Client();
+        });
+
+        it('exists', function() {
+            cache.should.have.property('replace');
+        });
+
+        describe('should throw an error if called', function() {
+            it('without a key', function() {
+                expect(function() { cache.replace(); }).to.throw('Cannot replace without key!');
+            });
+
+            it('with a key that is too long', function() {
+                expect(function() { cache.replace(chance.string({length: 251})); }).to.throw('less than 250 characters');
+            });
+
+            it('with a non-string key', function() {
+                expect(function() { cache.replace({blah: 'test'}); }).to.throw('not string key');
+                expect(function() { cache.replace([1, 2]); }).to.throw('not string key');
+                expect(function() { cache.replace(_.noop); }).to.throw('not string key');
+            });
+        });
+
+        describe('should work', function() {
+            it('as normal', function() {
+                var key = getKey(), val = chance.natural(), val2 = chance.natural();
+
+                return cache.set(key, val)
+                            .then(function() {
+                                return cache.replace(key, val2);
+                            })
+                            .then(function() {
+                                return cache.get(key);
+                            })
+                            .then(function(v) {
+                                v.should.equal(val2);
+                            });
+            });
+
+            it('should behave properly when replace over non-existent key', function() {
+                var key = getKey(), val = chance.natural();
+
+                return cache.replace(key, val)
+                            .catch(function(err) {
+                                expect(err.toString()).to.contain('does not exist');
+                            });
+            });
+        });
+    });
+
+    describe('items', function () {
+        var cache;
+        before(function() {
+            cache = new Client();
+        });
+
+        it('exists', function() {
             cache.should.have.property('items');
         });
 
@@ -957,103 +1016,6 @@
                 }).then(function (items) {
                     expect(items.length).to.equal(0);
                 });
-=======
-            cache.should.have.property('add');
-        });
-
-        describe('should throw an error if called', function() {
-            it('without a key', function() {
-                expect(function() { cache.add(); }).to.throw('Cannot add without key!');
-            });
-
-            it('with a key that is too long', function() {
-                expect(function() { cache.add(chance.string({length: 251})); }).to.throw('less than 250 characters');
-            });
-
-            it('with a non-string key', function() {
-                expect(function() { cache.add({blah: 'test'}); }).to.throw('not string key');
-                expect(function() { cache.add([1, 2]); }).to.throw('not string key');
-                expect(function() { cache.add(_.noop); }).to.throw('not string key');
-            });
-        });
-
-        describe('should work', function() {
-            it('with a brand new key', function() {
-                var key = getKey(), val = chance.natural();
-
-                return cache.add(key, val)
-                            .then(function() {
-                                return cache.get(key);
-                            })
-                            .then(function(v) {
-                                v.should.equal(val);
-                            });
-            });
-
-            it('should behave properly when add over existing key', function() {
-                var key = getKey(), val = chance.natural();
-
-                return cache.add(key, val)
-                            .then(function() {
-                                return cache.add(key, val);
-                            })
-                            .catch(function(err) {
-                                expect(err.toString()).to.contain('it already exists');
-                            });
-            });
-        });
-    });
-
-    describe('replace', function() {
-        var cache;
-        before(function() {
-            cache = new Client();
-        });
-
-        it('exists', function() {
-            cache.should.have.property('replace');
-        });
-
-        describe('should throw an error if called', function() {
-            it('without a key', function() {
-                expect(function() { cache.replace(); }).to.throw('Cannot replace without key!');
-            });
-
-            it('with a key that is too long', function() {
-                expect(function() { cache.replace(chance.string({length: 251})); }).to.throw('less than 250 characters');
-            });
-
-            it('with a non-string key', function() {
-                expect(function() { cache.replace({blah: 'test'}); }).to.throw('not string key');
-                expect(function() { cache.replace([1, 2]); }).to.throw('not string key');
-                expect(function() { cache.replace(_.noop); }).to.throw('not string key');
-            });
-        });
-
-        describe('should work', function() {
-            it('as normal', function() {
-                var key = getKey(), val = chance.natural(), val2 = chance.natural();
-
-                return cache.set(key, val)
-                            .then(function() {
-                                return cache.replace(key, val2);
-                            })
-                            .then(function() {
-                                return cache.get(key);
-                            })
-                            .then(function(v) {
-                                v.should.equal(val2);
-                            });
-            });
-
-            it('should behave properly when replace over non-existent key', function() {
-                var key = getKey(), val = chance.natural();
-
-                return cache.replace(key, val)
-                            .catch(function(err) {
-                                expect(err.toString()).to.contain('does not exist');
-                            });
->>>>>>> a7e22a06
             });
         });
     });
